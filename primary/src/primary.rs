// Copyright (c) 2021, Facebook, Inc. and its affiliates
// Copyright (c) 2022, Mysten Labs, Inc.
// SPDX-License-Identifier: Apache-2.0
use crate::{
    block_remover::DeleteBatchResult,
    block_synchronizer::{handler::BlockSynchronizerHandler, BlockSynchronizer},
    block_waiter::{BatchMessageError, BatchResult, BlockWaiter},
    certificate_waiter::CertificateWaiter,
    core::Core,
    grpc_server::ConsensusAPIGrpc,
    header_waiter::HeaderWaiter,
    helper::Helper,
    metrics::{initialise_metrics, PrimaryMetrics},
    payload_receiver::PayloadReceiver,
    proposer::Proposer,
    state_handler::StateHandler,
    synchronizer::Synchronizer,
    BlockRemover, CertificatesResponse, DeleteBatchMessage, PayloadAvailabilityResponse,
};
use async_trait::async_trait;
use config::{Parameters, SharedCommittee, WorkerId};
use consensus::dag::Dag;
use crypto::{
    traits::{EncodeDecodeBase64, Signer, VerifyingKey},
    SignatureService,
};
use multiaddr::{Multiaddr, Protocol};
use network::{PrimaryNetwork, PrimaryToWorkerNetwork};
use prometheus::Registry;
use serde::{Deserialize, Serialize};
use std::{
    net::Ipv4Addr,
    sync::{atomic::AtomicU64, Arc},
};
use store::Store;
use thiserror::Error;
use tokio::{
    sync::{
        mpsc::{channel, Receiver, Sender},
        watch,
    },
    task::JoinHandle,
};
use tonic::{Request, Response, Status};
use tracing::info;
use types::{
    Batch, BatchDigest, BatchMessage, BincodeEncodedPayload, Certificate, CertificateDigest, Empty,
    Header, HeaderDigest, PrimaryToPrimary, PrimaryToPrimaryServer, Reconfigure, WorkerToPrimary,
    WorkerToPrimaryServer,
};
pub use types::{ConsensusPrimaryMessage, PrimaryMessage, PrimaryWorkerMessage};

/// The default channel capacity for each channel of the primary.
pub const CHANNEL_CAPACITY: usize = 1_000;

/// The messages sent by the workers to their primary.
#[derive(Debug, Serialize, Deserialize, Eq, PartialEq)]
pub enum WorkerPrimaryMessage {
    /// The worker indicates it sealed a new batch.
    OurBatch(BatchDigest, WorkerId),
    /// The worker indicates it received a batch's digest from another authority.
    OthersBatch(BatchDigest, WorkerId),
    /// The worker sends a requested batch
    RequestedBatch(BatchDigest, Batch),
    /// When batches are successfully deleted, this message is sent dictating the
    /// batches that have been deleted from the worker.
    DeletedBatches(Vec<BatchDigest>),
    /// An error has been returned by worker
    Error(WorkerPrimaryError),
}

#[derive(Debug, Serialize, Deserialize, Error, Clone, Eq, PartialEq)]
pub enum WorkerPrimaryError {
    #[error("Batch with id {0} has not been found")]
    RequestedBatchNotFound(BatchDigest),

    #[error("An error occurred while deleting batches. None deleted")]
    ErrorWhileDeletingBatches(Vec<BatchDigest>),
}

// A type alias marking the "payload" tokens sent by workers to their primary as batch acknowledgements
pub type PayloadToken = u8;

/// The network model in which the primary operates.
pub enum NetworkModel {
    PartiallySynchronous,
    Asynchronous,
}

pub struct Primary;

impl Primary {
    const INADDR_ANY: Ipv4Addr = Ipv4Addr::new(0, 0, 0, 0);

    pub fn spawn<PublicKey: VerifyingKey, Signatory: Signer<PublicKey::Sig> + Send + 'static>(
        name: PublicKey,
        signer: Signatory,
        committee: SharedCommittee<PublicKey>,
        parameters: Parameters,
        header_store: Store<HeaderDigest, Header<PublicKey>>,
        certificate_store: Store<CertificateDigest, Certificate<PublicKey>>,
        payload_store: Store<(BatchDigest, WorkerId), PayloadToken>,
        tx_consensus: Sender<Certificate<PublicKey>>,
        rx_consensus: Receiver<ConsensusPrimaryMessage<PublicKey>>,
        dag: Option<Arc<Dag<PublicKey>>>,
        network_model: NetworkModel,
        tx_committed_certificates: Sender<ConsensusPrimaryMessage<PublicKey>>,
        registry: &Registry,
    ) -> Vec<JoinHandle<()>> {
<<<<<<< HEAD
        let initial_committee = Reconfigure::NewCommittee((&*committee).clone());
=======
        let initial_committee = Reconfigure::NewCommittee((*committee).clone());
>>>>>>> 79fb7d4c
        let (tx_reconfigure, rx_reconfigure) = watch::channel(initial_committee);

        let (tx_others_digests, rx_others_digests) = channel(CHANNEL_CAPACITY);
        let (tx_our_digests, rx_our_digests) = channel(CHANNEL_CAPACITY);
        let (tx_parents, rx_parents) = channel(CHANNEL_CAPACITY);
        let (tx_headers, rx_headers) = channel(CHANNEL_CAPACITY);
        let (tx_sync_headers, rx_sync_headers) = channel(CHANNEL_CAPACITY);
        let (tx_sync_certificates, rx_sync_certificates) = channel(CHANNEL_CAPACITY);
        let (tx_headers_loopback, rx_headers_loopback) = channel(CHANNEL_CAPACITY);
        let (tx_certificates_loopback, rx_certificates_loopback) = channel(CHANNEL_CAPACITY);
        let (tx_primary_messages, rx_primary_messages) = channel(CHANNEL_CAPACITY);
        let (tx_helper_requests, rx_helper_requests) = channel(CHANNEL_CAPACITY);
        let (tx_get_block_commands, rx_get_block_commands) = channel(CHANNEL_CAPACITY);
        let (tx_batches, rx_batches) = channel(CHANNEL_CAPACITY);
        let (tx_block_removal_commands, rx_block_removal_commands) = channel(CHANNEL_CAPACITY);
        let (tx_batch_removal, rx_batch_removal) = channel(CHANNEL_CAPACITY);
        let (tx_block_synchronizer_commands, rx_block_synchronizer_commands) =
            channel(CHANNEL_CAPACITY);
        let (tx_certificate_responses, rx_certificate_responses) = channel(CHANNEL_CAPACITY);
        let (tx_payload_availability_responses, rx_payload_availability_responses) =
            channel(CHANNEL_CAPACITY);

        // Write the parameters to the logs.
        parameters.tracing();

        // Initialise the metrics
        let metrics = initialise_metrics(registry);
        let endpoint_metrics = metrics.endpoint_metrics.unwrap();
        let node_metrics = Arc::new(metrics.node_metrics.unwrap());

        // Atomic variable use to synchronize all tasks with the latest consensus round. This is only
        // used for cleanup. The only task that write into this variable is `GarbageCollector`.
        let consensus_round = Arc::new(AtomicU64::new(0));

        // Spawn the network receiver listening to messages from the other primaries.
        let address = committee
            .primary(&name)
            .expect("Our public key or worker id is not in the committee")
            .primary_to_primary;
        let address = address
            .replace(0, |_protocol| Some(Protocol::Ip4(Primary::INADDR_ANY)))
            .unwrap();
        PrimaryReceiverHandler {
            tx_primary_messages: tx_primary_messages.clone(),
            tx_helper_requests,
            tx_payload_availability_responses,
            tx_certificate_responses,
        }
        .spawn(address.clone(), parameters.max_concurrent_requests);
        info!(
            "Primary {} listening to primary messages on {}",
            name.encode_base64(),
            address
        );

        // Spawn the network receiver listening to messages from our workers.
        let address = committee
            .primary(&name)
            .expect("Our public key or worker id is not in the committee")
            .worker_to_primary;
        let address = address
            .replace(0, |_protocol| Some(Protocol::Ip4(Primary::INADDR_ANY)))
            .unwrap();
        WorkerReceiverHandler {
            tx_our_digests,
            tx_others_digests,
            tx_batches,
            tx_batch_removal,
            metrics: node_metrics.clone(),
        }
        .spawn(address.clone());
        info!(
            "Primary {} listening to workers messages on {}",
            name.encode_base64(),
            address
        );

        // The `Synchronizer` provides auxiliary methods helping the `Core` to sync.
        let synchronizer = Synchronizer::new(
            name.clone(),
            &committee,
            certificate_store.clone(),
            payload_store.clone(),
            /* tx_header_waiter */ tx_sync_headers,
            /* tx_certificate_waiter */ tx_sync_certificates,
        );

        // The `SignatureService` is used to require signatures on specific digests.
        let signature_service = SignatureService::new(signer);

        // The `Core` receives and handles headers, votes, and certificates from the other primaries.
        let core_handle = Core::spawn(
            name.clone(),
            (*committee).clone(),
            header_store.clone(),
            certificate_store.clone(),
            synchronizer,
            signature_service.clone(),
            consensus_round.clone(),
            parameters.gc_depth,
            tx_reconfigure.subscribe(),
            /* rx_primaries */ rx_primary_messages,
            /* rx_header_waiter */ rx_headers_loopback,
            /* rx_certificate_waiter */ rx_certificates_loopback,
            /* rx_proposer */ rx_headers,
            tx_consensus,
            /* tx_proposer */ tx_parents,
            node_metrics.clone(),
        );

        // Receives batch digests from other workers. They are only used to validate headers.
        let payload_receiver_handle = PayloadReceiver::spawn(
            payload_store.clone(),
            /* rx_workers */ rx_others_digests,
        );

        let block_synchronizer_handler = Arc::new(BlockSynchronizerHandler::new(
            tx_block_synchronizer_commands,
            tx_primary_messages,
            certificate_store.clone(),
            parameters
                .block_synchronizer
                .handler_certificate_deliver_timeout,
        ));

        // Retrieves a block's data by contacting the worker nodes that contain the
        // underlying batches and their transactions.
        let block_waiter_handle = BlockWaiter::spawn(
            name.clone(),
            (*committee).clone(),
            tx_reconfigure.subscribe(),
            rx_get_block_commands,
            rx_batches,
            block_synchronizer_handler.clone(),
        );

        // Indicator variable for the gRPC server
        let internal_consensus = dag.is_none();

        // Orchestrates the removal of blocks across the primary and worker nodes.
        let block_remover_handle = BlockRemover::spawn(
            name.clone(),
            (*committee).clone(),
            certificate_store.clone(),
            header_store,
            payload_store.clone(),
            dag.clone(),
            PrimaryToWorkerNetwork::default(),
            tx_reconfigure.subscribe(),
            rx_block_removal_commands,
            rx_batch_removal,
            tx_committed_certificates,
        );

        // Responsible for finding missing blocks (certificates) and fetching
        // them from the primary peers by synchronizing also their batches.
        let block_synchronizer_handle = BlockSynchronizer::spawn(
            name.clone(),
            (*committee).clone(),
            tx_reconfigure.subscribe(),
            rx_block_synchronizer_commands,
            rx_certificate_responses,
            rx_payload_availability_responses,
            PrimaryNetwork::default(),
            payload_store.clone(),
            certificate_store.clone(),
            parameters.block_synchronizer,
        );

        // Whenever the `Synchronizer` does not manage to validate a header due to missing parent certificates of
        // batch digests, it commands the `HeaderWaiter` to synchronize with other nodes, wait for their reply, and
        // re-schedule execution of the header once we have all missing data.
        let header_waiter_handle = HeaderWaiter::spawn(
            name.clone(),
            (*committee).clone(),
            certificate_store.clone(),
            payload_store.clone(),
            consensus_round.clone(),
            parameters.gc_depth,
            parameters.sync_retry_delay,
            parameters.sync_retry_nodes,
            tx_reconfigure.subscribe(),
            /* rx_synchronizer */ rx_sync_headers,
            /* tx_core */ tx_headers_loopback,
            node_metrics.clone(),
        );

        // The `CertificateWaiter` waits to receive all the ancestors of a certificate before looping it back to the
        // `Core` for further processing.
        let certificate_waiter_handle = CertificateWaiter::spawn(
<<<<<<< HEAD
            (&*committee).clone(),
=======
            (*committee).clone(),
>>>>>>> 79fb7d4c
            certificate_store.clone(),
            consensus_round.clone(),
            parameters.gc_depth,
            tx_reconfigure.subscribe(),
            /* rx_synchronizer */ rx_sync_certificates,
            /* tx_core */ tx_certificates_loopback,
        );

        // When the `Core` collects enough parent certificates, the `Proposer` generates a new header with new batch
        // digests from our workers and sends it back to the `Core`.
        let proposer_handle = Proposer::spawn(
            name.clone(),
            (*committee).clone(),
            signature_service,
            parameters.header_size,
            parameters.max_header_delay,
            network_model,
            tx_reconfigure.subscribe(),
            /* rx_core */ rx_parents,
            /* rx_workers */ rx_our_digests,
            /* tx_core */ tx_headers,
            node_metrics,
        );

        // The `Helper` is dedicated to reply to certificates & payload availability requests
        // from other primaries.
        let helper_handle = Helper::spawn(
            name.clone(),
            (*committee).clone(),
            certificate_store,
            payload_store,
            rx_reconfigure,
            rx_helper_requests,
        );

        if !internal_consensus {
            // Spawn a grpc server to accept requests from external consensus layer.
            ConsensusAPIGrpc::spawn(
                parameters.consensus_api_grpc.socket_addr,
                tx_get_block_commands,
                tx_block_removal_commands,
                parameters.consensus_api_grpc.get_collections_timeout,
                parameters.consensus_api_grpc.remove_collections_timeout,
                block_synchronizer_handler,
                dag,
                committee.clone(),
                endpoint_metrics,
            );
        }

        // Keeps track of the latest consensus round and allows other tasks to clean up their their internal state
        let state_handler_handle = StateHandler::spawn(
            name.clone(),
            committee.clone(),
            consensus_round,
            rx_consensus,
            tx_reconfigure,
        );

        // NOTE: This log entry is used to compute performance.
        info!(
            "Primary {} successfully booted on {}",
            name.encode_base64(),
            committee
                .primary(&name)
                .expect("Our public key or worker id is not in the committee")
                .primary_to_primary
        );

        vec![
            core_handle,
            payload_receiver_handle,
            block_synchronizer_handle,
            block_waiter_handle,
            block_remover_handle,
            header_waiter_handle,
            certificate_waiter_handle,
            proposer_handle,
            helper_handle,
            state_handler_handle,
        ]
    }
}

/// Defines how the network receiver handles incoming primary messages.
#[derive(Clone)]
struct PrimaryReceiverHandler<PublicKey: VerifyingKey> {
    tx_primary_messages: Sender<PrimaryMessage<PublicKey>>,
    tx_helper_requests: Sender<PrimaryMessage<PublicKey>>,
    tx_payload_availability_responses: Sender<PayloadAvailabilityResponse<PublicKey>>,
    tx_certificate_responses: Sender<CertificatesResponse<PublicKey>>,
}

impl<PublicKey: VerifyingKey> PrimaryReceiverHandler<PublicKey> {
    fn spawn(self, address: Multiaddr, max_concurrent_requests: usize) {
        tokio::spawn(async move {
            let mut config = mysten_network::config::Config::new();
            config.concurrency_limit_per_connection = Some(max_concurrent_requests);
            config
                .server_builder()
                .add_service(PrimaryToPrimaryServer::new(self))
                .bind(&address)
                .await
                .unwrap()
                .serve()
                .await
        });
    }
}

#[async_trait]
impl<PublicKey: VerifyingKey> PrimaryToPrimary for PrimaryReceiverHandler<PublicKey> {
    async fn send_message(
        &self,
        request: Request<BincodeEncodedPayload>,
    ) -> Result<Response<Empty>, Status> {
        let message: PrimaryMessage<PublicKey> = request
            .into_inner()
            .deserialize()
            .map_err(|e| Status::invalid_argument(e.to_string()))?;

        match message {
            PrimaryMessage::CertificatesRequest(_, _) => self
                .tx_helper_requests
                .send(message)
                .await
                .expect("Failed to send primary message"),
            PrimaryMessage::CertificatesBatchRequest { .. } => self
                .tx_helper_requests
                .send(message)
                .await
                .expect("Failed to send primary message"),
            PrimaryMessage::CertificatesBatchResponse { certificates, from } => self
                .tx_certificate_responses
                .send(CertificatesResponse {
                    certificates: certificates.to_vec(),
                    from: from.clone(),
                })
                .await
                .expect("Failed to send primary message"),
            PrimaryMessage::PayloadAvailabilityRequest { .. } => self
                .tx_helper_requests
                .send(message)
                .await
                .expect("Failed to send primary message"),
            PrimaryMessage::PayloadAvailabilityResponse {
                payload_availability,
                from,
            } => self
                .tx_payload_availability_responses
                .send(PayloadAvailabilityResponse {
                    block_ids: payload_availability.to_vec(),
                    from: from.clone(),
                })
                .await
                .expect("Failed to send primary message"),
            _ => self
                .tx_primary_messages
                .send(message)
                .await
                .expect("Failed to send certificate"),
        }

        Ok(Response::new(Empty {}))
    }
}

/// Defines how the network receiver handles incoming workers messages.
#[derive(Clone)]
struct WorkerReceiverHandler {
    tx_our_digests: Sender<(BatchDigest, WorkerId)>,
    tx_others_digests: Sender<(BatchDigest, WorkerId)>,
    tx_batches: Sender<BatchResult>,
    tx_batch_removal: Sender<DeleteBatchResult>,
    metrics: Arc<PrimaryMetrics>,
}

impl WorkerReceiverHandler {
    fn spawn(self, address: Multiaddr) {
        tokio::spawn(async move {
            let config = mysten_network::config::Config::default();
            config
                .server_builder()
                .add_service(WorkerToPrimaryServer::new(self))
                .bind(&address)
                .await
                .unwrap()
                .serve()
                .await
        });
    }
}

#[async_trait]
impl WorkerToPrimary for WorkerReceiverHandler {
    async fn send_message(
        &self,
        request: Request<BincodeEncodedPayload>,
    ) -> Result<Response<Empty>, Status> {
        let message: WorkerPrimaryMessage = request
            .into_inner()
            .deserialize()
            .map_err(|e| Status::invalid_argument(e.to_string()))?;

        match message {
            WorkerPrimaryMessage::OurBatch(digest, worker_id) => {
                self.metrics
                    .batches_received
                    .with_label_values(&[&worker_id.to_string(), "our_batch"])
                    .inc();
                self.tx_our_digests
                    .send((digest, worker_id))
                    .await
                    .expect("Failed to send workers' digests")
            }
            WorkerPrimaryMessage::OthersBatch(digest, worker_id) => {
                self.metrics
                    .batches_received
                    .with_label_values(&[&worker_id.to_string(), "others_batch"])
                    .inc();
                self.tx_others_digests
                    .send((digest, worker_id))
                    .await
                    .expect("Failed to send workers' digests")
            }
            WorkerPrimaryMessage::RequestedBatch(digest, transactions) => self
                .tx_batches
                .send(Ok(BatchMessage {
                    id: digest,
                    transactions,
                }))
                .await
                .expect("Failed to send batch result"),
            WorkerPrimaryMessage::DeletedBatches(batch_ids) => self
                .tx_batch_removal
                .send(Ok(DeleteBatchMessage { ids: batch_ids }))
                .await
                .expect("Failed to send batch delete result"),
            WorkerPrimaryMessage::Error(error) => match error.clone() {
                WorkerPrimaryError::RequestedBatchNotFound(digest) => self
                    .tx_batches
                    .send(Err(BatchMessageError { id: digest }))
                    .await
                    .expect("Failed to send batch result"),
                WorkerPrimaryError::ErrorWhileDeletingBatches(batch_ids) => self
                    .tx_batch_removal
                    .send(Err(DeleteBatchMessage { ids: batch_ids }))
                    .await
                    .expect("Failed to send error batch delete result"),
            },
        }

        Ok(Response::new(Empty {}))
    }
}<|MERGE_RESOLUTION|>--- conflicted
+++ resolved
@@ -107,11 +107,7 @@
         tx_committed_certificates: Sender<ConsensusPrimaryMessage<PublicKey>>,
         registry: &Registry,
     ) -> Vec<JoinHandle<()>> {
-<<<<<<< HEAD
         let initial_committee = Reconfigure::NewCommittee((&*committee).clone());
-=======
-        let initial_committee = Reconfigure::NewCommittee((*committee).clone());
->>>>>>> 79fb7d4c
         let (tx_reconfigure, rx_reconfigure) = watch::channel(initial_committee);
 
         let (tx_others_digests, rx_others_digests) = channel(CHANNEL_CAPACITY);
@@ -302,11 +298,7 @@
         // The `CertificateWaiter` waits to receive all the ancestors of a certificate before looping it back to the
         // `Core` for further processing.
         let certificate_waiter_handle = CertificateWaiter::spawn(
-<<<<<<< HEAD
             (&*committee).clone(),
-=======
-            (*committee).clone(),
->>>>>>> 79fb7d4c
             certificate_store.clone(),
             consensus_round.clone(),
             parameters.gc_depth,
