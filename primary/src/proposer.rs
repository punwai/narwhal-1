--- conflicted
+++ resolved
@@ -1,11 +1,7 @@
 // Copyright(C) Facebook, Inc. and its affiliates.
 // Copyright (c) 2022, Mysten Labs, Inc.
 // SPDX-License-Identifier: Apache-2.0
-<<<<<<< HEAD
-use crate::NetworkModel;
-=======
-use crate::{metrics::PrimaryMetrics, primary::Reconfigure, NetworkModel};
->>>>>>> 79fb7d4c
+use crate::{metrics::PrimaryMetrics, NetworkModel};
 use config::{Committee, Epoch, WorkerId};
 use crypto::{traits::VerifyingKey, Digest, Hash as _, SignatureService};
 use std::{cmp::Ordering, sync::Arc};
@@ -78,10 +74,7 @@
         rx_core: Receiver<(Vec<Certificate<PublicKey>>, Round, Epoch)>,
         rx_workers: Receiver<(BatchDigest, WorkerId)>,
         tx_core: Sender<Header<PublicKey>>,
-<<<<<<< HEAD
-=======
         metrics: Arc<PrimaryMetrics>,
->>>>>>> 79fb7d4c
     ) -> JoinHandle<()> {
         let genesis = Certificate::genesis(&committee);
         tokio::spawn(async move {
